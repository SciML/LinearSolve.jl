name: "Tests"

on:
  pull_request:
    branches:
      - main
      - 'release-'
    paths-ignore:
      - 'docs/**'
  push:
    branches:
      - main
    paths-ignore:
      - 'docs/**'

concurrency:
  group: ${{ github.workflow }}-${{ github.ref }}
  cancel-in-progress: ${{ github.ref_name != github.event.repository.default_branch || github.ref != 'refs/tags/v*' }}

jobs:
  tests:
    name: "Tests"
    strategy:
      fail-fast: false
      matrix:
        version:
          - "1"
          - "lts"
          - "pre"
        group:
          - "Core"
          - "DefaultsLoading"
          - "LinearSolveHYPRE"
          - "LinearSolvePardiso"
<<<<<<< HEAD
          - "LinearSolveBandedMatrices"
          - "NoPre"
=======
          - "Enzyme"
>>>>>>> 5578d7ce
    uses: "SciML/.github/.github/workflows/tests.yml@v1"
    with:
      group: "${{ matrix.group }}"
      julia-version: "${{ matrix.version }}"
    secrets: "inherit"<|MERGE_RESOLUTION|>--- conflicted
+++ resolved
@@ -32,12 +32,7 @@
           - "DefaultsLoading"
           - "LinearSolveHYPRE"
           - "LinearSolvePardiso"
-<<<<<<< HEAD
-          - "LinearSolveBandedMatrices"
           - "NoPre"
-=======
-          - "Enzyme"
->>>>>>> 5578d7ce
     uses: "SciML/.github/.github/workflows/tests.yml@v1"
     with:
       group: "${{ matrix.group }}"
