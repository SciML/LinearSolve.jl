--- conflicted
+++ resolved
@@ -20,11 +20,8 @@
 ArrayInterface = "3"
 IterativeSolvers = "0.9.2"
 Krylov = "0.7"
-<<<<<<< HEAD
+KrylovKit = "0.5"
 RecursiveFactorization = "0.2"
-=======
-KrylovKit = "0.5"
->>>>>>> 64abfb16
 Reexport = "1"
 SciMLBase = "1.18.6"
 Setfield = "0.7, 0.8"
