--- conflicted
+++ resolved
@@ -1,19 +1,12 @@
 module LinearSolveRecursiveFactorizationExt
 
 using LinearSolve: LinearSolve, userecursivefactorization, LinearCache, @get_cacheval,
-<<<<<<< HEAD
-                   RFLUFactorization, ButterflyFactorization, RF32MixedLUFactorization, default_alias_A,
-                   default_alias_b
-using LinearSolve.LinearAlgebra, LinearSolve.ArrayInterface, RecursiveFactorization
-using SciMLBase: SciMLBase, ReturnCode
-using TriangularSolve
-=======
-                   RFLUFactorization, RF32MixedLUFactorization, default_alias_A,
-                   default_alias_b, LinearVerbosity
+                   RFLUFactorization, ButterflyFactorization, RF32MixedLUFactorization, 
+                   default_alias_A, default_alias_b, LinearVerbosity
 using LinearSolve.LinearAlgebra, LinearSolve.ArrayInterface, RecursiveFactorization
 using SciMLBase: SciMLBase, ReturnCode
 using SciMLLogging: @SciMLMessage
->>>>>>> 013925be
+using TriangularSolve
 
 LinearSolve.userecursivefactorization(A::Union{Nothing, AbstractMatrix}) = true
 
