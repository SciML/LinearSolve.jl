module LinearSolve
if isdefined(Base, :Experimental) &&
   isdefined(Base.Experimental, Symbol("@max_methods"))
    @eval Base.Experimental.@max_methods 1
end
<<<<<<< HEAD
using ArrayInterface
using RecursiveFactorization
using Base: cache_dependencies, Bool
using LinearAlgebra
using SparseArrays
using SparseArrays: AbstractSparseMatrixCSC, nonzeros, rowvals, getcolptr
using SciMLBase: AbstractLinearAlgorithm
using SciMLOperators
using SciMLOperators: AbstractSciMLOperator, IdentityOperator
using Setfield
using UnPack
using SuiteSparse
using KLU
using Sparspak
using FastLapackInterface
using DocStringExtensions
using EnumX
using Requires
import InteractiveUtils

using LinearAlgebra: BlasInt, LU
using LinearAlgebra.LAPACK: require_one_based_indexing, chkfinite, chkstride1,
                            @blasfunc, chkargsok

import GPUArraysCore
import Preferences
import ConcreteStructs: @concrete

# wrap
import Krylov
=======

import PrecompileTools

PrecompileTools.@recompile_invalidations begin
    using ArrayInterface
    using RecursiveFactorization
    using Base: cache_dependencies, Bool
    using LinearAlgebra
    using SparseArrays
    using SparseArrays: AbstractSparseMatrixCSC, nonzeros, rowvals, getcolptr
    using SciMLBase: AbstractLinearAlgorithm
    using SciMLOperators
    using SciMLOperators: AbstractSciMLOperator, IdentityOperator
    using Setfield
    using UnPack
    using SuiteSparse
    using KLU
    using Sparspak
    using FastLapackInterface
    using DocStringExtensions
    using EnumX
    using Requires
    import InteractiveUtils

    using LinearAlgebra: BlasInt, LU
    using LinearAlgebra.LAPACK: require_one_based_indexing, chkfinite, chkstride1, 
                                @blasfunc, chkargsok

    import GPUArraysCore
    import Preferences

    # wrap
    import Krylov
    
    using SciMLBase
end
>>>>>>> 60ae26a1

using Reexport
@reexport using SciMLBase
using SciMLBase: _unwrap_val

abstract type SciMLLinearSolveAlgorithm <: SciMLBase.AbstractLinearAlgorithm end
abstract type AbstractFactorization <: SciMLLinearSolveAlgorithm end
abstract type AbstractKrylovSubspaceMethod <: SciMLLinearSolveAlgorithm end
abstract type AbstractSolveFunction <: SciMLLinearSolveAlgorithm end

# Traits

needs_concrete_A(alg::AbstractFactorization) = true
needs_concrete_A(alg::AbstractKrylovSubspaceMethod) = false
needs_concrete_A(alg::AbstractSolveFunction) = false

# Util

_isidentity_struct(A) = false
_isidentity_struct(λ::Number) = isone(λ)
_isidentity_struct(A::UniformScaling) = isone(A.λ)
_isidentity_struct(::SciMLOperators.IdentityOperator) = true

# Dispatch Friendly way to check if an extension is loaded
__is_extension_loaded(::Val) = false

function _fast_sym_givens! end

# Code

const INCLUDE_SPARSE = Preferences.@load_preference("include_sparse", Base.USE_GPL_LIBS)

EnumX.@enumx DefaultAlgorithmChoice begin
    LUFactorization
    QRFactorization
    DiagonalFactorization
    DirectLdiv!
    SparspakFactorization
    KLUFactorization
    UMFPACKFactorization
    KrylovJL_GMRES
    GenericLUFactorization
    RFLUFactorization
    LDLtFactorization
    BunchKaufmanFactorization
    CHOLMODFactorization
    SVDFactorization
    CholeskyFactorization
    NormalCholeskyFactorization
end

struct DefaultLinearSolver <: SciMLLinearSolveAlgorithm
    alg::DefaultAlgorithmChoice.T
end

include("common.jl")
include("factorization.jl")
include("simplelu.jl")
include("simplegmres.jl")
include("iterative_wrappers.jl")
include("preconditioners.jl")
include("solve_function.jl")
include("default.jl")
include("init.jl")
include("extension_algs.jl")
include("appleaccelerate.jl")
include("deprecated.jl")

@generated function SciMLBase.solve!(cache::LinearCache, alg::AbstractFactorization;
    kwargs...)
    quote
        if cache.isfresh
            fact = do_factorization(alg, cache.A, cache.b, cache.u)
            cache.cacheval = fact
            cache.isfresh = false
        end
        y = _ldiv!(cache.u, @get_cacheval(cache, $(Meta.quot(defaultalg_symbol(alg)))),
            cache.b)

        #=
        retcode = if LinearAlgebra.issuccess(fact)
            SciMLBase.ReturnCode.Success
        else
            SciMLBase.ReturnCode.Failure
        end
        SciMLBase.build_linear_solution(alg, y, nothing, cache; retcode = retcode)
        =#
        SciMLBase.build_linear_solution(alg, y, nothing, cache)
    end
end

@static if INCLUDE_SPARSE
    include("factorization_sparse.jl")
end

const IS_OPENBLAS = Ref(true)
isopenblas() = IS_OPENBLAS[]

PrecompileTools.@compile_workload begin
    A = rand(4, 4)
    b = rand(4)
    prob = LinearProblem(A, b)
    sol = solve(prob)
    sol = solve(prob, LUFactorization())
    sol = solve(prob, RFLUFactorization())
    sol = solve(prob, KrylovJL_GMRES())
end

@static if INCLUDE_SPARSE
    PrecompileTools.@compile_workload begin
        A = sprand(4, 4, 0.3) + I
        b = rand(4)
        prob = LinearProblem(A, b)
        sol = solve(prob, KLUFactorization())
        sol = solve(prob, UMFPACKFactorization())
    end
end

@static if VERSION > v"1.9-"
    PrecompileTools.@compile_workload begin
        A = sprand(4, 4, 0.3) + I
        b = rand(4)
        prob = LinearProblem(A * A', b)
        sol = solve(prob) # in case sparspak is used as default
        sol = solve(prob, SparspakFactorization())
    end
end

export LUFactorization, SVDFactorization, QRFactorization, GenericFactorization,
    GenericLUFactorization, SimpleLUFactorization, RFLUFactorization,
    NormalCholeskyFactorization, NormalBunchKaufmanFactorization,
    UMFPACKFactorization, KLUFactorization, FastLUFactorization, FastQRFactorization,
    SparspakFactorization, DiagonalFactorization, CholeskyFactorization,
    BunchKaufmanFactorization, CHOLMODFactorization, LDLtFactorization

export LinearSolveFunction, DirectLdiv!

export KrylovJL, KrylovJL_CG, KrylovJL_MINRES, KrylovJL_GMRES,
    KrylovJL_BICGSTAB, KrylovJL_LSMR, KrylovJL_CRAIGMR,
    IterativeSolversJL, IterativeSolversJL_CG, IterativeSolversJL_GMRES,
    IterativeSolversJL_BICGSTAB, IterativeSolversJL_MINRES,
    KrylovKitJL, KrylovKitJL_CG, KrylovKitJL_GMRES

export SimpleGMRES

export HYPREAlgorithm
export CudaOffloadFactorization
export MKLPardisoFactorize, MKLPardisoIterate
export PardisoJL
export MKLLUFactorization
export AppleAccelerateLUFactorization
export MetalLUFactorization

export OperatorAssumptions, OperatorCondition

end<|MERGE_RESOLUTION|>--- conflicted
+++ resolved
@@ -3,38 +3,6 @@
    isdefined(Base.Experimental, Symbol("@max_methods"))
     @eval Base.Experimental.@max_methods 1
 end
-<<<<<<< HEAD
-using ArrayInterface
-using RecursiveFactorization
-using Base: cache_dependencies, Bool
-using LinearAlgebra
-using SparseArrays
-using SparseArrays: AbstractSparseMatrixCSC, nonzeros, rowvals, getcolptr
-using SciMLBase: AbstractLinearAlgorithm
-using SciMLOperators
-using SciMLOperators: AbstractSciMLOperator, IdentityOperator
-using Setfield
-using UnPack
-using SuiteSparse
-using KLU
-using Sparspak
-using FastLapackInterface
-using DocStringExtensions
-using EnumX
-using Requires
-import InteractiveUtils
-
-using LinearAlgebra: BlasInt, LU
-using LinearAlgebra.LAPACK: require_one_based_indexing, chkfinite, chkstride1,
-                            @blasfunc, chkargsok
-
-import GPUArraysCore
-import Preferences
-import ConcreteStructs: @concrete
-
-# wrap
-import Krylov
-=======
 
 import PrecompileTools
 
@@ -60,18 +28,18 @@
     import InteractiveUtils
 
     using LinearAlgebra: BlasInt, LU
-    using LinearAlgebra.LAPACK: require_one_based_indexing, chkfinite, chkstride1, 
+    using LinearAlgebra.LAPACK: require_one_based_indexing, chkfinite, chkstride1,
                                 @blasfunc, chkargsok
 
     import GPUArraysCore
     import Preferences
+    import ConcreteStructs: @concrete
 
     # wrap
     import Krylov
-    
+
     using SciMLBase
 end
->>>>>>> 60ae26a1
 
 using Reexport
 @reexport using SciMLBase
