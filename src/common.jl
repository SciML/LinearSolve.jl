--- conflicted
+++ resolved
@@ -129,20 +129,6 @@
 __init_u0_from_Ab(::SMatrix{S1, S2}, b) where {S1, S2} = zeros(SVector{S2, eltype(b)})
 
 function SciMLBase.init(prob::LinearProblem, alg::SciMLLinearSolveAlgorithm,
-<<<<<<< HEAD
-    args...;
-    alias_A = default_alias_A(alg, prob.A, prob.b),
-    alias_b = default_alias_b(alg, prob.A, prob.b),
-    abstol = default_tol(real(eltype(prob.b))),
-    reltol = default_tol(real(eltype(prob.b))),
-    maxiters::Int = length(prob.b),
-    verbose::Bool = false,
-    Pl = IdentityOperator(size(prob.A)[1]),
-    Pr = IdentityOperator(size(prob.A)[2]),
-    assumptions = OperatorAssumptions(issquare(prob.A)),
-    sensealg = LinearSolveAdjoint(),
-    kwargs...)
-=======
         args...;
         alias_A = default_alias_A(alg, prob.A, prob.b),
         alias_b = default_alias_b(alg, prob.A, prob.b),
@@ -153,8 +139,8 @@
         Pl = IdentityOperator(size(prob.A)[1]),
         Pr = IdentityOperator(size(prob.A)[2]),
         assumptions = OperatorAssumptions(issquare(prob.A)),
+        sensealg = LinearSolveAdjoint(),
         kwargs...)
->>>>>>> a206054e
     @unpack A, b, u0, p = prob
 
     A = if alias_A || A isa SMatrix
