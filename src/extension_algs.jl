--- conflicted
+++ resolved
@@ -143,35 +143,12 @@
 ```julia
 PanuaPardisoFactorize(; nprocs::Union{Int, Nothing} = nothing,
     matrix_type = nothing,
+    cache_analysis = false,
     iparm::Union{Vector{Tuple{Int, Int}}, Nothing} = nothing,
     dparm::Union{Vector{Tuple{Int, Int}}, Nothing} = nothing)
 ```
 
 A sparse factorization method using Panua Pardiso.
-
-!!! note
-
-    Using this solver requires adding the package Pardiso.jl, i.e. `using Pardiso`
-
-## Keyword Arguments
-
-For the definition of the keyword arguments, see the Pardiso.jl documentation.
-All values default to `nothing` and the solver internally determines the values
-given the input types, and these keyword arguments are only for overriding the
-default handling process. This should not be required by most users.
-"""
-PanuaPardisoFactorize(; kwargs...) = PardisoJL(; vendor=:Panua, solver_type = 0, kwargs...)
-
-"""
-```julia
-PanuaPardisoIterate(; nprocs::Union{Int, Nothing} = nothing,
-    matrix_type = nothing,
-    cache_analysis = false,
-    iparm::Union{Vector{Tuple{Int, Int}}, Nothing} = nothing,
-    dparm::Union{Vector{Tuple{Int, Int}}, Nothing} = nothing)
-```
-
-A mixed factorization+iterative method using Panua Pardiso.
 
 !!! note
 
@@ -182,6 +159,29 @@
 Setting `cache_analysis = true` disables Pardiso's scaling and matching defaults
 and caches the result of the initial analysis phase for all further computations
 with this solver.
+
+For the definition of the keyword arguments, see the Pardiso.jl documentation.
+All values default to `nothing` and the solver internally determines the values
+given the input types, and these keyword arguments are only for overriding the
+default handling process. This should not be required by most users.
+"""
+PanuaPardisoFactorize(; kwargs...) = PardisoJL(; vendor=:Panua, solver_type = 0, kwargs...)
+
+"""
+```julia
+PanuaPardisoIterate(; nprocs::Union{Int, Nothing} = nothing,
+    matrix_type = nothing,
+    iparm::Union{Vector{Tuple{Int, Int}}, Nothing} = nothing,
+    dparm::Union{Vector{Tuple{Int, Int}}, Nothing} = nothing)
+```
+
+A mixed factorization+iterative method using Panua Pardiso.
+
+!!! note
+
+    Using this solver requires adding the package Pardiso.jl, i.e. `using Pardiso`
+
+## Keyword Arguments
 
 For the definition of the keyword arguments, see the Pardiso.jl documentation.
 All values default to `nothing` and the solver internally determines the values
@@ -232,12 +232,8 @@
             matrix_type = nothing,
             cache_analysis = false,
             iparm::Union{Vector{Tuple{Int, Int}}, Nothing} = nothing,
-<<<<<<< HEAD
             dparm::Union{Vector{Tuple{Int, Int}}, Nothing} = nothing,
             vendor::Union{Symbol,Nothing}=nothing )
-=======
-            dparm::Union{Vector{Tuple{Int, Float64}}, Nothing} = nothing)
->>>>>>> 1f8eb0dd
         ext = Base.get_extension(@__MODULE__, :LinearSolvePardisoExt)
         if ext === nothing
             error("PardisoJL requires that Pardiso is loaded, i.e. `using Pardiso`")
@@ -246,12 +242,8 @@
             T2 = typeof(matrix_type)
             @assert T1 <: Union{Int, Nothing, ext.Pardiso.Solver}
             @assert T2 <: Union{Int, Nothing, ext.Pardiso.MatrixType}
-<<<<<<< HEAD
-            return new{T1, T2}(nprocs, solver_type, matrix_type, iparm, dparm, vendor)
-=======
             return new{T1, T2}(
-                nprocs, solver_type, matrix_type, cache_analysis, iparm, dparm)
->>>>>>> 1f8eb0dd
+                nprocs, solver_type, matrix_type, cache_analysis, iparm, dparm, vendor)
         end
     end
 end
