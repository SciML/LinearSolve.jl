using LinearSolve
using ForwardDiff
using Test
using SparseArrays
using ComponentArrays
using Sparspak

function h(p)
    (A = [p[1] p[2]+1 p[2]^3;
          3*p[1] p[1]+5 p[2] * p[1]-4;
          p[2]^2 9*p[1] p[2]],
        b = [p[1] + 1, p[2] * 2, p[1]^2])
end

A, b = h([ForwardDiff.Dual(5.0, 1.0, 0.0), ForwardDiff.Dual(5.0, 0.0, 1.0)])

prob = LinearProblem(A, b)
overload_x_p = solve(prob, LUFactorization())
backslash_x_p = A \ b
krylov_overload_x_p = solve(prob, KrylovJL_GMRES())
@test ≈(overload_x_p, backslash_x_p, rtol = 1e-9)
@test ≈(krylov_overload_x_p, backslash_x_p, rtol = 1e-9)

krylov_prob = LinearProblem(A, b, u0 = rand(3))
krylov_u0_sol = solve(krylov_prob, KrylovJL_GMRES())

@test ≈(krylov_u0_sol, backslash_x_p, rtol = 1e-9)

A, _ = h([ForwardDiff.Dual(5.0, 1.0, 0.0), ForwardDiff.Dual(5.0, 0.0, 1.0)])
backslash_x_p = A \ [6.0, 10.0, 25.0]
prob = LinearProblem(A, [6.0, 10.0, 25.0])

@test ≈(solve(prob).u, backslash_x_p, rtol = 1e-9)
@test ≈(solve(prob, KrylovJL_GMRES()).u, backslash_x_p, rtol = 1e-9)

_, b = h([ForwardDiff.Dual(5.0, 1.0, 0.0), ForwardDiff.Dual(5.0, 0.0, 1.0)])
A = [5.0 6.0 125.0; 15.0 10.0 21.0; 25.0 45.0 5.0]
backslash_x_p = A \ b
prob = LinearProblem(A, b)

@test ≈(solve(prob).u, backslash_x_p, rtol = 1e-9)
@test ≈(solve(prob, KrylovJL_GMRES()).u, backslash_x_p, rtol = 1e-9)

A, b = h([ForwardDiff.Dual(10.0, 1.0, 0.0), ForwardDiff.Dual(10.0, 0.0, 1.0)])

prob = LinearProblem(A, b)
cache = init(prob, LUFactorization())

new_A, new_b = h([ForwardDiff.Dual(5.0, 1.0, 0.0), ForwardDiff.Dual(5.0, 0.0, 1.0)])
cache.A = new_A
cache.b = new_b

@test cache.A == new_A
@test cache.b == new_b

x_p = solve!(cache)
backslash_x_p = new_A \ new_b

@test ≈(x_p, backslash_x_p, rtol = 1e-9)

# Just update A
A, b = h([ForwardDiff.Dual(10.0, 1.0, 0.0), ForwardDiff.Dual(10.0, 0.0, 1.0)])

prob = LinearProblem(A, b)
cache = init(prob, LUFactorization())

new_A, _ = h([ForwardDiff.Dual(5.0, 1.0, 0.0), ForwardDiff.Dual(5.0, 0.0, 1.0)])
cache.A = new_A
@test cache.A == new_A

x_p = solve!(cache)
backslash_x_p = new_A \ b

@test ≈(x_p, backslash_x_p, rtol = 1e-9)

# Just update b
A, b = h([ForwardDiff.Dual(5.0, 1.0, 0.0), ForwardDiff.Dual(5.0, 0.0, 1.0)])

prob = LinearProblem(A, b)
cache = init(prob, LUFactorization())

_, new_b = h([ForwardDiff.Dual(5.0, 1.0, 0.0), ForwardDiff.Dual(5.0, 0.0, 1.0)])
cache.b = new_b
@test cache.b == new_b

x_p = solve!(cache)
backslash_x_p = A \ new_b

@test ≈(x_p, backslash_x_p, rtol = 1e-9)

# Nested Duals
A,
b = h([ForwardDiff.Dual(ForwardDiff.Dual(5.0, 1.0, 0.0), 1.0, 0.0),
    ForwardDiff.Dual(ForwardDiff.Dual(5.0, 1.0, 0.0), 0.0, 1.0)])

prob = LinearProblem(A, b)
overload_x_p = solve(prob)

original_x_p = A \ b

@test ≈(overload_x_p, original_x_p, rtol = 1e-9)

prob = LinearProblem(A, b)
cache = init(prob, LUFactorization())

new_A,
new_b = h([ForwardDiff.Dual(ForwardDiff.Dual(10.0, 1.0, 0.0), 1.0, 0.0),
    ForwardDiff.Dual(ForwardDiff.Dual(10.0, 1.0, 0.0), 0.0, 1.0)])

cache.A = new_A
cache.b = new_b

@test cache.A == new_A
@test cache.b == new_b

function linprob_f(p)
    A, b = h(p)
    prob = LinearProblem(A, b)
    solve(prob)
end

function slash_f(p)
    A, b = h(p)
    A \ b
end

@test ≈(
    ForwardDiff.jacobian(slash_f, [5.0, 5.0]), ForwardDiff.jacobian(linprob_f, [5.0, 5.0]))

@test ≈(ForwardDiff.jacobian(p -> ForwardDiff.jacobian(slash_f, [5.0, p[1]]), [5.0]),
    ForwardDiff.jacobian(p -> ForwardDiff.jacobian(linprob_f, [5.0, p[1]]), [5.0]))

function g(p)
    (A = [p[1] p[1]+1 p[1]^3;
          3*p[1] p[1]+5 p[1] * p[1]-4;
          p[1]^2 9*p[1] p[1]],
        b = [p[1] + 1, p[1] * 2, p[1]^2])
end

function slash_f_hes(p)
    A, b = g(p)
    x = A \ b
    sum(x)
end

function linprob_f_hes(p)
    A, b = g(p)
    prob = LinearProblem(A, b)
    x = solve(prob)
    sum(x)
end

@test ≈(ForwardDiff.hessian(slash_f_hes, [5.0]),
    ForwardDiff.hessian(linprob_f_hes, [5.0]))

# Test aliasing
A, b = h([ForwardDiff.Dual(5.0, 1.0, 0.0), ForwardDiff.Dual(5.0, 0.0, 1.0)])

prob = LinearProblem(A, b)
cache = init(prob, LUFactorization())

new_A, new_b = h([ForwardDiff.Dual(5.0, 1.0, 0.0), ForwardDiff.Dual(5.0, 0.0, 1.0)])
cache.A = new_A
cache.b = new_b

linu = [ForwardDiff.Dual(0.0, 0.0, 0.0), ForwardDiff.Dual(0.0, 0.0, 0.0),
    ForwardDiff.Dual(0.0, 0.0, 0.0)]
cache.u = linu
x_p = solve!(cache)
backslash_x_p = new_A \ new_b

@test linu == cache.u

# Test Float Only solvers

A, b = h([ForwardDiff.Dual(5.0, 1.0, 0.0), ForwardDiff.Dual(5.0, 0.0, 1.0)])

prob = LinearProblem(sparse(A), sparse(b))
overload_x_p = solve(prob, KLUFactorization())
backslash_x_p = A \ b

@test ≈(overload_x_p, backslash_x_p, rtol = 1e-9)

A, b = h([ForwardDiff.Dual(5.0, 1.0, 0.0), ForwardDiff.Dual(5.0, 0.0, 1.0)])

prob = LinearProblem(sparse(A), sparse(b))
overload_x_p = solve(prob, UMFPACKFactorization())
backslash_x_p = A \ b

@test ≈(overload_x_p, backslash_x_p, rtol = 1e-9)

<<<<<<< HEAD
A[1, 1]+=2
cache = overload_x_p.cache
reinit!(cache; A = sparse(A))
overload_x_p = solve!(cache, UMFPACKFactorization())
backslash_x_p = A \ b
@test ≈ (overload_x_p, backslash_x_p, rtol = 1e-9)

=======
>>>>>>> 5fa4efd9
# Test that GenericLU doesn't create a DualLinearCache
A, b = h([ForwardDiff.Dual(5.0, 1.0, 0.0), ForwardDiff.Dual(5.0, 0.0, 1.0)])

prob = LinearProblem(A, b)
@test init(prob, GenericLUFactorization()) isa LinearSolve.LinearCache

@test init(prob) isa LinearSolve.LinearCache

# Test that SparspakFactorization doesn't create a DualLinearCache
A, b = h([ForwardDiff.Dual(5.0, 1.0, 0.0), ForwardDiff.Dual(5.0, 0.0, 1.0)])

prob = LinearProblem(sparse(A), b)
@test init(prob, SparspakFactorization()) isa LinearSolve.LinearCache

# Test ComponentArray with ForwardDiff (Issue SciML/DifferentialEquations.jl#1110)
# This tests that ArrayInterface.restructure preserves ComponentArray structure

# Direct test: ComponentVector with Dual elements should preserve structure
ca_dual = ComponentArray(
    a = ForwardDiff.Dual(1.0, 1.0, 0.0),
    b = ForwardDiff.Dual(2.0, 0.0, 1.0)
)
A_dual = [ca_dual.a 1.0; 1.0 ca_dual.b]
b_dual = ComponentArray(x = ca_dual.a + 1, y = ca_dual.b * 2)

prob_dual = LinearProblem(A_dual, b_dual)
sol_dual = solve(prob_dual)

# The solution should preserve ComponentArray type
@test sol_dual.u isa ComponentVector
@test hasproperty(sol_dual.u, :x)
@test hasproperty(sol_dual.u, :y)

# Test gradient computation with ComponentArray inside ForwardDiff
function component_linsolve(p)
    # Create a matrix that depends on p
    A = [p[1] p[2]; p[2] p[1] + 5]
    # Create a ComponentArray RHS that depends on p
    b_vec = ComponentArray(x = p[1] + 1, y = p[2] * 2)
    prob = LinearProblem(A, b_vec)
    sol = solve(prob)
    # Return sum of solution
    return sum(sol.u)
end

p_test = [2.0, 3.0]
# This will internally create Dual numbers and ComponentArrays with Dual elements
grad = ForwardDiff.gradient(component_linsolve, p_test)
@test grad isa Vector
@test length(grad) == 2
@test !any(isnan, grad)
@test !any(isinf, grad)<|MERGE_RESOLUTION|>--- conflicted
+++ resolved
@@ -189,7 +189,6 @@
 
 @test ≈(overload_x_p, backslash_x_p, rtol = 1e-9)
 
-<<<<<<< HEAD
 A[1, 1]+=2
 cache = overload_x_p.cache
 reinit!(cache; A = sparse(A))
@@ -197,8 +196,6 @@
 backslash_x_p = A \ b
 @test ≈ (overload_x_p, backslash_x_p, rtol = 1e-9)
 
-=======
->>>>>>> 5fa4efd9
 # Test that GenericLU doesn't create a DualLinearCache
 A, b = h([ForwardDiff.Dual(5.0, 1.0, 0.0), ForwardDiff.Dual(5.0, 0.0, 1.0)])
 
